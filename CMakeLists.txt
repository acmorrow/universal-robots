--- conflicted
+++ resolved
@@ -133,17 +133,12 @@
 )
 FetchContent_MakeAvailable(viam-cpp-sdk)
 
-<<<<<<< HEAD
 # xtl and xtensor are provided by viam-cpp-sdk, just need to find them
 find_package(xtl CONFIG REQUIRED)
 find_package(xtensor CONFIG REQUIRED)
 
 find_package(Eigen3 CONFIG REQUIRED)
-find_package(viam-cpp-sdk 0.13 CONFIG REQUIRED viamsdk)
-=======
-find_package(Eigen3 3.4 CONFIG REQUIRED)
 find_package(viam-cpp-sdk 0.21 CONFIG REQUIRED viamsdk)
->>>>>>> 75edc9b8
 
 # Everything needs threads, and prefer -pthread if available
 set(THREADS_PREFER_PTHREAD_FLAG ON)
